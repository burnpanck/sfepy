"""
Notes
-----

Important attributes of continuous (order > 0) :class:`Field` and
:class:`SurfaceField` instances:

- `vertex_remap` : `econn[:, :n_vertex] = vertex_remap[conn]`
- `vertex_remap_i` : `conn = vertex_remap_i[econn[:, :n_vertex]]`

where `conn` is the mesh vertex connectivity, `econn` is the
region-local field connectivity.
"""
from __future__ import absolute_import
import numpy as nm

from sfepy.base.base import output, get_default, assert_
from sfepy.base.base import Struct
from sfepy.discrete.common.fields import parse_shape, Field
from sfepy.discrete.fem.mesh import Mesh
from sfepy.discrete.fem.meshio import convert_complex_output
from sfepy.discrete.fem.utils import (extend_cell_data, prepare_remap,
                                      invert_remap, get_min_value)
from sfepy.discrete.fem.mappings import VolumeMapping, SurfaceMapping
from sfepy.discrete.fem.poly_spaces import PolySpace
from sfepy.discrete.fem.fe_surface import FESurface
from sfepy.discrete.integrals import Integral
from sfepy.discrete.fem.linearizer import (get_eval_dofs, get_eval_coors,
                                           create_output)
import six

def set_mesh_coors(domain, fields, coors, update_fields=False, actual=False,
                   clear_all=True, extra_dofs=False):
    if actual:
        domain.mesh.coors_act[:] = coors[:domain.mesh.n_nod]
    else:
        domain.cmesh.coors[:] = coors[:domain.mesh.n_nod]

    if update_fields:
        for field in six.itervalues(fields):
            field.set_coors(coors, extra_dofs=extra_dofs)
            field.clear_mappings(clear_all=clear_all)

def eval_nodal_coors(coors, mesh_coors, region, poly_space, geom_poly_space,
                     econn, only_extra=True):
    """
    Compute coordinates of nodes corresponding to `poly_space`, given
    mesh coordinates and `geom_poly_space`.
    """
    if only_extra:
        iex = (poly_space.nts[:,0] > 0).nonzero()[0]
        if iex.shape[0] == 0: return

        qp_coors = poly_space.node_coors[iex, :]
        econn = econn[:, iex].copy()

    else:
        qp_coors = poly_space.node_coors

    ##
    # Evaluate geometry interpolation base functions in (extra) nodes.
    bf = geom_poly_space.eval_base(qp_coors)
    bf = bf[:,0,:].copy()

    ##
    # Evaluate extra coordinates with 'bf'.
    cmesh = region.domain.cmesh
    conn = cmesh.get_incident(0, region.cells, region.tdim)
    conn.shape = (econn.shape[0], -1)

    ecoors = nm.dot(bf, mesh_coors[conn])
    coors[econn] = nm.swapaxes(ecoors, 0, 1)

def _interp_to_faces(vertex_vals, bfs, faces):
    dim = vertex_vals.shape[1]
    n_face = faces.shape[0]
    n_qp = bfs.shape[0]

    faces_vals = nm.zeros((n_face, n_qp, dim), nm.float64)
    for ii, face in enumerate(faces):
        vals = vertex_vals[face,:dim]
        faces_vals[ii,:,:] = nm.dot(bfs[:,0,:], vals)

    return(faces_vals)

def get_eval_expression(expression,
                        fields, materials, variables,
                        functions=None, mode='eval', term_mode=None,
                        extra_args=None, verbose=True, kwargs=None):
    """
    Get the function for evaluating an expression given a list of elements,
    and reference element coordinates.
    """
    from sfepy.discrete.evaluate import eval_in_els_and_qp

    def _eval(iels, coors):
        val = eval_in_els_and_qp(expression, iels, coors,
                                 fields, materials, variables,
                                 functions=functions, mode=mode,
                                 term_mode=term_mode,
                                 extra_args=extra_args, verbose=verbose,
                                 kwargs=kwargs)
        return val[..., 0]

    return _eval

def create_expression_output(expression, name, primary_field_name,
                             fields, materials, variables,
                             functions=None, mode='eval', term_mode=None,
                             extra_args=None, verbose=True, kwargs=None,
                             min_level=0, max_level=1, eps=1e-4):
    """
    Create output mesh and data for the expression using the adaptive
    linearizer.

    Parameters
    ----------
    expression : str
        The expression to evaluate.
    name : str
        The name of the data.
    primary_field_name : str
        The name of field that defines the element groups and polynomial
        spaces.
    fields : dict
        The dictionary of fields used in `variables`.
    materials : Materials instance
        The materials used in the expression.
    variables : Variables instance
        The variables used in the expression.
    functions : Functions instance, optional
        The user functions for materials etc.
    mode : one of 'eval', 'el_avg', 'qp'
        The evaluation mode - 'qp' requests the values in quadrature points,
        'el_avg' element averages and 'eval' means integration over
        each term region.
    term_mode : str
        The term call mode - some terms support different call modes
        and depending on the call mode different values are
        returned.
    extra_args : dict, optional
        Extra arguments to be passed to terms in the expression.
    verbose : bool
        If False, reduce verbosity.
    kwargs : dict, optional
        The variables (dictionary of (variable name) : (Variable
        instance)) to be used in the expression.
    min_level : int
        The minimum required level of mesh refinement.
    max_level : int
        The maximum level of mesh refinement.
    eps : float
        The relative tolerance parameter of mesh adaptivity.

    Returns
    -------
    out : dict
        The output dictionary.
    """
    field = fields[primary_field_name]
    vertex_coors = field.coors[:field.n_vertex_dof, :]

    ps = field.poly_space
    gps = field.gel.poly_space
    vertex_conn = field.econn[:, :field.gel.n_vertex]

    eval_dofs = get_eval_expression(expression,
                                    fields, materials, variables,
                                    functions=functions,
                                    mode=mode, extra_args=extra_args,
                                    verbose=verbose, kwargs=kwargs)
    eval_coors = get_eval_coors(vertex_coors, vertex_conn, gps)

    (level, coors, conn,
     vdofs, mat_ids) = create_output(eval_dofs, eval_coors,
                                     vertex_conn.shape[0], ps,
                                     min_level=min_level,
                                     max_level=max_level, eps=eps)

    mesh = Mesh.from_data('linearized_mesh', coors, None, [conn], [mat_ids],
                          field.domain.mesh.descs)

    out = {}
    out[name] = Struct(name='output_data', mode='vertex',
                       data=vdofs, var_name=name, dofs=None,
                       mesh=mesh, level=level)

    out = convert_complex_output(out)

    return out

class FEField(Field):
    """
    Base class for finite element fields.

    Notes
    -----
    - interps and hence node_descs are per region (must have single
      geometry!)

    Field shape information:

    - ``shape`` - the shape of the base functions in a point
    - ``n_components`` - the number of DOFs per FE node
    - ``val_shape`` - the shape of field value (the product of DOFs and
      base functions) in a point
    """

    def __init__(self, name, dtype, shape, region, approx_order=1):
        """
        Create a finite element field.

        Parameters
        ----------
        name : str
            The field name.
        dtype : numpy.dtype
            The field data type: float64 or complex128.
        shape : int/tuple/str
            The field shape: 1 or (1,) or 'scalar', space dimension (2, or (2,)
            or 3 or (3,)) or 'vector', or a tuple. The field shape determines
            the shape of the FE base functions and is related to the number of
            components of variables and to the DOF per node count, depending
            on the field kind.
        region : Region
            The region where the field is defined.
        approx_order : int or tuple
            The FE approximation order. The tuple form is (order, has_bubble),
            e.g. (1, True) means order 1 with a bubble function.

        Notes
        -----
        Assumes one cell type for the whole region!
        """
        shape = parse_shape(shape, region.domain.shape.dim)
        if not self._check_region(region):
            raise ValueError('unsuitable region for field %s! (%s)' %
                             (name, region.name))

        Struct.__init__(self, name=name, dtype=dtype, shape=shape,
                        region=region)
        self.domain = self.region.domain

        self._set_approx_order(approx_order)
        self._setup_geometry()
        self._setup_kind()
        self._setup_shape()

        self.surface_data = {}
        self.point_data = {}
        self.ori = None
        self._create_interpolant()
        self._setup_global_base()
        self.setup_coors()
        self.clear_mappings(clear_all=True)
        self.clear_qp_base()
        self.basis_transform = None
        self.econn0 = None
        self.unused_dofs = None
        self.stored_subs = None

    def _set_approx_order(self, approx_order):
        """
        Set a uniform approximation order.
        """
        if isinstance(approx_order, tuple):
            self.approx_order = approx_order[0]
            self.force_bubble = approx_order[1]

        else:
            self.approx_order = approx_order
            self.force_bubble = False

    def get_true_order(self):
        """
        Get the true approximation order depending on the reference
        element geometry.

        For example, for P1 (linear) approximation the true order is 1,
        while for Q1 (bilinear) approximation in 2D the true order is 2.
        """
        gel = self.gel
        if (gel.dim + 1) == gel.n_vertex:
            order = self.approx_order

        else:
            order = gel.dim * self.approx_order

        if self.force_bubble:
            bubble_order = gel.dim + 1
            order = max(order, bubble_order)

        return order

    def is_higher_order(self):
        """
        Return True, if the field's approximation order is greater than one.
        """
        return self.force_bubble or (self.approx_order > 1)

    def _setup_global_base(self):
        """
        Setup global DOF/base functions, their indices and connectivity of the
        field. Called methods implemented in subclasses.
        """
        self._setup_facet_orientations()

        self._init_econn()

        self.n_vertex_dof, self.vertex_remap = self._setup_vertex_dofs()
        self.vertex_remap_i = invert_remap(self.vertex_remap)

        aux = self._setup_edge_dofs()
        self.n_edge_dof, self.edge_dofs, self.edge_remap = aux

        aux = self._setup_face_dofs()
        self.n_face_dof, self.face_dofs, self.face_remap = aux

        aux = self._setup_bubble_dofs()
        self.n_bubble_dof, self.bubble_dofs, self.bubble_remap = aux

        self.n_nod = self.n_vertex_dof + self.n_edge_dof \
                     + self.n_face_dof + self.n_bubble_dof

        self._setup_esurface()

    def _setup_esurface(self):
        """
        Setup extended surface entities (edges in 2D, faces in 3D),
        i.e. indices of surface entities into the extended connectivity.
        """
        node_desc = self.node_desc

        gel = self.gel
        self.efaces = gel.get_surface_entities().copy()

        nd = node_desc.edge
        if nd is not None:
            efs = []
            for eof in gel.get_edges_per_face():
                efs.append(nm.concatenate([nd[ie] for ie in eof]))
            efs = nm.array(efs).squeeze()

            if efs.ndim < 2:
                efs = efs[:,nm.newaxis]
            self.efaces = nm.hstack((self.efaces, efs))

        efs = node_desc.face
        if efs is not None:
            efs = nm.array(efs).squeeze()

            if efs.ndim < 2:
                efs = efs[:,nm.newaxis]
            self.efaces = nm.hstack((self.efaces, efs))

<<<<<<< HEAD
    def set_coors(self, coors, extra_dofs=False):
=======
        if gel.dim == 3:
            self.eedges = gel.edges.copy()
            efs = node_desc.edge
            if efs is not None:
                efs = nm.array(efs).squeeze()

                if efs.ndim < 2:
                    efs = efs[:,nm.newaxis]
                self.eedges = nm.hstack((self.eedges, efs))

    def setup_coors(self, coors=None):
>>>>>>> 6ebfedf2
        """
        Set coordinates of field nodes.
        """
        # Mesh vertex nodes.
        if self.n_vertex_dof:
            indx = self.vertex_remap_i
            self.coors[:self.n_vertex_dof] = nm.take(coors,
                                                     indx.astype(nm.int32),
                                                     axis=0)

        n_ex_dof = self.n_bubble_dof + self.n_edge_dof + self.n_face_dof

        # extra nodes
        if n_ex_dof:
            if extra_dofs:
                if self.n_nod != coors.shape[0]:
                    raise NotImplementedError
                self.coors[:] = coors
            else:
                gps = self.gel.poly_space
                ps = self.poly_space
                eval_nodal_coors(self.coors, coors, self.region,
                                 ps, gps, self.econn)

    def setup_coors(self):
        """
        Setup coordinates of field nodes.
        """
        mesh = self.domain.mesh
        self.coors = nm.empty((self.n_nod, mesh.dim), nm.float64)
        self.set_coors(mesh.coors)

    def get_vertices(self):
        """
        Return indices of vertices belonging to the field region.
        """
        return self.vertex_remap_i

    def _get_facet_dofs(self, rfacets, remap, dofs):
        facets = remap[rfacets]

        return dofs[facets[facets >= 0]].ravel()

    def get_data_shape(self, integral, integration='volume', region_name=None):
        """
        Get element data dimensions.

        Parameters
        ----------
        integral : Integral instance
            The integral describing used numerical quadrature.
        integration : 'volume', 'surface', 'surface_extra', 'point' or 'custom'
            The term integration type.
        region_name : str
            The name of the region of the integral.

        Returns
        -------
        data_shape : 4 ints
            The `(n_el, n_qp, dim, n_en)` for volume shape kind,
            `(n_fa, n_qp, dim, n_fn)` for surface shape kind and
            `(n_nod, 0, 0, 1)` for point shape kind.

        Notes
        -----
        - `n_el`, `n_fa` = number of elements/facets
        - `n_qp` = number of quadrature points per element/facet
        - `dim` = spatial dimension
        - `n_en`, `n_fn` = number of element/facet nodes
        - `n_nod` = number of element nodes
        """
        region = self.domain.regions[region_name]
        shape = region.shape
        dim = region.dim

        if integration in ('surface', 'surface_extra'):
            sd = self.surface_data[region_name]

            # This works also for surface fields.
            key = sd.face_type
            weights = self.get_qp(key, integral).weights
            n_qp = weights.shape[0]

            if integration == 'surface':
                data_shape = (sd.n_fa, n_qp, dim, sd.n_fp)

            else:
                data_shape = (sd.n_fa, n_qp, dim, self.econn.shape[1])

        elif integration in ('volume', 'custom'):
            _, weights = integral.get_qp(self.gel.name)
            n_qp = weights.shape[0]

            data_shape = (shape.n_cell, n_qp, dim, self.econn.shape[1])

        elif integration == 'point':
            dofs = self.get_dofs_in_region(region, merge=True)
            data_shape = (dofs.shape[0], 0, 0, 1)

        else:
            raise NotImplementedError('unsupported integration! (%s)'
                                      % integration)

        return data_shape

    def get_dofs_in_region(self, region, merge=True):
        """
        Return indices of DOFs that belong to the given region and group.
        """
        node_desc = self.node_desc

        dofs = []

        vdofs = nm.empty((0,), dtype=nm.int32)
        if node_desc.vertex is not None:
            vdofs = self.vertex_remap[region.vertices]
            vdofs = vdofs[vdofs >= 0]
        dofs.append(vdofs)

        edofs = nm.empty((0,), dtype=nm.int32)
        if node_desc.edge is not None:
            edofs = self._get_facet_dofs(region.edges,
                                         self.edge_remap,
                                         self.edge_dofs)
        dofs.append(edofs)

        fdofs = nm.empty((0,), dtype=nm.int32)
        if node_desc.face is not None:
            fdofs = self._get_facet_dofs(region.faces,
                                         self.face_remap,
                                         self.face_dofs)
        dofs.append(fdofs)

        bdofs = nm.empty((0,), dtype=nm.int32)
        if (node_desc.bubble is not None) and region.has_cells():
            els = self.bubble_remap[region.cells]
            bdofs = self.bubble_dofs[els[els >= 0]].ravel()
        dofs.append(bdofs)

        if merge:
            dofs = nm.concatenate(dofs)

        return dofs

    def clear_qp_base(self):
        """
        Remove cached quadrature points and base functions.
        """
        self.qp_coors = {}
        self.bf = {}

    def get_qp(self, key, integral):
        """
        Get quadrature points and weights corresponding to the given key
        and integral. The key is 'v' or 's#', where # is the number of
        face vertices.
        """
        qpkey = (integral.order, key)

        if qpkey not in self.qp_coors:
            if (key[0] == 's') and not self.is_surface:
                dim = self.gel.dim - 1
                n_fp = self.gel.surface_facet.n_vertex
                geometry = '%d_%d' % (dim, n_fp)

            else:
                geometry = self.gel.name

            vals, weights = integral.get_qp(geometry)
            self.qp_coors[qpkey] = Struct(vals=vals, weights=weights)

        return self.qp_coors[qpkey]

    def substitute_dofs(self, subs, restore=False):
        """
        Perform facet DOF substitutions according to `subs`.

        Modifies `self.econn` in-place and sets `self.econn0`,
        `self.unused_dofs` and `self.basis_transform`.
        """
        if restore and (self.stored_subs is not None):
            self.econn0 = self.econn
            self.econn, self.unused_dofs, basis_transform = self.stored_subs

        else:
            if subs is None:
                self.econn0 = self.econn
                return

            else:
                self.econn0 = self.econn.copy()

            self._substitute_dofs(subs)

            self.unused_dofs = nm.setdiff1d(self.econn0, self.econn)

            basis_transform = self._eval_basis_transform(subs)

        self.set_basis_transform(basis_transform)

    def restore_dofs(self, store=False):
        """
        Undoes the effect of :func:`FEField.substitute_dofs()`.
        """
        if self.econn0 is None:
            raise ValueError('no original DOFs to restore!')

        if store:
            self.stored_subs = (self.econn,
                                self.unused_dofs,
                                self.basis_transform)

        else:
            self.stored_subs = None

        self.econn = self.econn0
        self.econn0 = None
        self.unused_dofs = None
        self.basis_transform = None

    def set_basis_transform(self, transform):
        """
        Set local element basis transformation.

        The basis transformation is applied in :func:`FEField.get_base()` and
        :func:`FEField.create_mapping()`.

        Parameters
        ----------
        transform : array, shape `(n_cell, n_ep, n_ep)`
            The array with `(n_ep, n_ep)` transformation matrices for each cell
            in the field's region, where `n_ep` is the number of element DOFs.
        """
        self.basis_transform = transform

    def restore_substituted(self, vec):
        """
        Restore values of the unused DOFs using the transpose of the applied
        basis transformation.
        """
        if (self.econn0 is None) or (self.basis_transform is None):
            raise ValueError('no original DOF values to restore!!')

        vec = vec.reshape((self.n_nod, self.n_components)).copy()
        evec = vec[self.econn]

        vec[self.econn0] = nm.einsum('cji,cjk->cik', self.basis_transform, evec)

        return vec.ravel()

    def get_base(self, key, derivative, integral, iels=None,
                 from_geometry=False, base_only=True):
        qp = self.get_qp(key, integral)

        if from_geometry:
            ps = self.gel.poly_space

        else:
            ps = self.poly_space

        _key = key if not from_geometry else 'g' + key
        bf_key = (integral.order, _key, derivative)

        if bf_key not in self.bf:
            if (iels is not None) and (self.ori is not None):
                ori = self.ori[iels]

            else:
                ori = self.ori

            self.bf[bf_key] = ps.eval_base(qp.vals, diff=derivative, ori=ori,
                                           transform=self.basis_transform)

        if base_only:
            return self.bf[bf_key]
        else:
            return self.bf[bf_key], qp.weights

    def create_bqp(self, region_name, integral):
        gel = self.gel

        sd = self.surface_data[region_name]
        bqpkey = (integral.order, sd.bkey)
        if not bqpkey in self.qp_coors:
            qp = self.get_qp(sd.face_type, integral)

            ps_s = self.gel.surface_facet.poly_space
            bf_s = ps_s.eval_base(qp.vals)

            coors, faces = gel.coors, gel.get_surface_entities()

            vals = _interp_to_faces(coors, bf_s, faces)
            self.qp_coors[bqpkey] = Struct(name='BQP_%s' % sd.bkey,
                                           vals=vals, weights=qp.weights)

    def extend_dofs(self, dofs, fill_value=None):
        """
        Extend DOFs to the whole domain using the `fill_value`, or the
        smallest value in `dofs` if `fill_value` is None.
        """
        if fill_value is None:
            if nm.isrealobj(dofs):
                fill_value = get_min_value(dofs)

            else:
                # Complex values - treat real and imaginary parts separately.
                fill_value = get_min_value(dofs.real)
                fill_value += 1j * get_min_value(dofs.imag)

        if self.approx_order != 0:
            indx = self.get_vertices()

            n_nod = self.domain.shape.n_nod
            new_dofs = nm.empty((n_nod, dofs.shape[1]), dtype=self.dtype)
            new_dofs.fill(fill_value)
            new_dofs[indx] = dofs[:indx.size]

        else:
            new_dofs = extend_cell_data(dofs, self.domain, self.region,
                                        val=fill_value)

        return new_dofs

    def remove_extra_dofs(self, dofs):
        """
        Remove DOFs defined in higher order nodes (order > 1).
        """
        if self.approx_order != 0:
            new_dofs = dofs[:self.n_vertex_dof]

        else:
            new_dofs = dofs

        return new_dofs

    def linearize(self, dofs, min_level=0, max_level=1, eps=1e-4):
        """
        Linearize the solution for post-processing.

        Parameters
        ----------
        dofs : array, shape (n_nod, n_component)
            The array of DOFs reshaped so that each column corresponds
            to one component.
        min_level : int
            The minimum required level of mesh refinement.
        max_level : int
            The maximum level of mesh refinement.
        eps : float
            The relative tolerance parameter of mesh adaptivity.

        Returns
        -------
        mesh : Mesh instance
            The adapted, nonconforming, mesh.
        vdofs : array
            The DOFs defined in vertices of `mesh`.
        levels : array of ints
            The refinement level used for each element group.
        """
        assert_(dofs.ndim == 2)

        n_nod, dpn = dofs.shape

        assert_(n_nod == self.n_nod)
        assert_(dpn == self.shape[0])

        vertex_coors = self.coors[:self.n_vertex_dof, :]

        ps = self.poly_space
        gps = self.gel.poly_space

        vertex_conn = self.econn[:, :self.gel.n_vertex]

        eval_dofs = get_eval_dofs(dofs, self.econn, ps, ori=self.ori)
        eval_coors = get_eval_coors(vertex_coors, vertex_conn, gps)

        (level, coors, conn,
         vdofs, mat_ids) = create_output(eval_dofs, eval_coors,
                                         vertex_conn.shape[0], ps,
                                         min_level=min_level,
                                         max_level=max_level, eps=eps)

        mesh = Mesh.from_data('linearized_mesh', coors, None, [conn], [mat_ids],
                              self.domain.mesh.descs)

        return mesh, vdofs, level

    def get_output_approx_order(self):
        """
        Get the approximation order used in the output file.
        """
        return min(self.approx_order, 1)

    def create_output(self, dofs, var_name, dof_names=None,
                      key=None, extend=True, fill_value=None,
                      linearization=None):
        """
        Convert the DOFs corresponding to the field to a dictionary of
        output data usable by Mesh.write().

        Parameters
        ----------
        dofs : array, shape (n_nod, n_component)
            The array of DOFs reshaped so that each column corresponds
            to one component.
        var_name : str
            The variable name corresponding to `dofs`.
        dof_names : tuple of str
            The names of DOF components.
        key : str, optional
            The key to be used in the output dictionary instead of the
            variable name.
        extend : bool
            Extend the DOF values to cover the whole domain.
        fill_value : float or complex
           The value used to fill the missing DOF values if `extend` is True.
        linearization : Struct or None
            The linearization configuration for higher order approximations.

        Returns
        -------
        out : dict
            The output dictionary.
        """
        linearization = get_default(linearization, Struct(kind='strip'))

        out = {}
        if linearization.kind is None:
            out[key] = Struct(name='output_data', mode='full',
                              data=dofs, var_name=var_name,
                              dofs=dof_names, field_name=self.name)

        elif linearization.kind == 'strip':
            if extend:
                ext = self.extend_dofs(dofs, fill_value)

            else:
                ext = self.remove_extra_dofs(dofs)

            if ext is not None:
                approx_order = self.get_output_approx_order()

                if approx_order != 0:
                    # Has vertex data.
                    out[key] = Struct(name='output_data', mode='vertex',
                                      data=ext, var_name=var_name,
                                      dofs=dof_names)

                else:
                    ext.shape = (ext.shape[0], 1, ext.shape[1], 1)
                    out[key] = Struct(name='output_data', mode='cell',
                                      data=ext, var_name=var_name,
                                      dofs=dof_names)

        else:
            mesh, vdofs, levels = self.linearize(dofs,
                                                 linearization.min_level,
                                                 linearization.max_level,
                                                 linearization.eps)
            out[key] = Struct(name='output_data', mode='vertex',
                              data=vdofs, var_name=var_name, dofs=dof_names,
                              mesh=mesh, levels=levels)

        out = convert_complex_output(out)

        return out

    def create_mesh(self, extra_nodes=True):
        """
        Create a mesh from the field region, optionally including the field
        extra nodes.
        """
        mesh = self.domain.mesh

        if self.approx_order != 0:
            if extra_nodes:
                conn = self.econn

            else:
                conn = self.econn[:, :self.gel.n_vertex]

            conns = [conn]
            mat_ids = [mesh.cmesh.cell_groups]
            descs = mesh.descs[:1]

            if extra_nodes:
                coors = self.coors

            else:
                coors = self.coors[:self.n_vertex_dof]

            mesh = Mesh.from_data(self.name, coors, None, conns,
                                  mat_ids, descs)

        return mesh

    def get_evaluate_cache(self, cache=None, share_geometry=False,
                           verbose=False):
        """
        Get the evaluate cache for :func:`Variable.evaluate_at()
        <sfepy.discrete.variables.Variable.evaluate_at()>`.

        Parameters
        ----------
        cache : Struct instance, optional
            Optionally, use the provided instance to store the cache data.
        share_geometry : bool
            Set to True to indicate that all the evaluations will work on the
            same region. Certain data are then computed only for the first
            probe and cached.
        verbose : bool
            If False, reduce verbosity.

        Returns
        -------
        cache : Struct instance
            The evaluate cache.
        """
        import time

        try:
            from scipy.spatial import cKDTree as KDTree
        except ImportError:
            from scipy.spatial import KDTree

        from sfepy.discrete.fem.geometry_element import create_geometry_elements

        if cache is None:
            cache = Struct(name='evaluate_cache')

        tt = time.clock()
        if (cache.get('cmesh', None) is None) or not share_geometry:
            mesh = self.create_mesh(extra_nodes=False)
            cache.cmesh = cmesh = mesh.cmesh

            gels = create_geometry_elements()

            cmesh.set_local_entities(gels)
            cmesh.setup_entities()

            cache.centroids = cmesh.get_centroids(cmesh.tdim)

            if self.gel.name != '3_8':
                cache.normals0 = cmesh.get_facet_normals()
                cache.normals1 = None

            else:
                cache.normals0 = cmesh.get_facet_normals(0)
                cache.normals1 = cmesh.get_facet_normals(1)

        output('cmesh setup: %f s' % (time.clock()-tt), verbose=verbose)

        tt = time.clock()
        if (cache.get('kdtree', None) is None) or not share_geometry:
            cache.kdtree = KDTree(cmesh.coors)

        output('kdtree: %f s' % (time.clock()-tt), verbose=verbose)

        return cache

    def interp_to_qp(self, dofs):
        """
        Interpolate DOFs into quadrature points.

        The quadrature order is given by the field approximation order.

        Parameters
        ----------
        dofs : array
            The array of DOF values of shape `(n_nod, n_component)`.

        Returns
        -------
        data_qp : array
            The values interpolated into the quadrature points.
        integral : Integral
            The corresponding integral defining the quadrature points.
        """
        integral = Integral('i', order=self.approx_order)

        bf = self.get_base('v', False, integral)
        bf = bf[:,0,:].copy()

        data_qp = nm.dot(bf, dofs[self.econn])
        data_qp = nm.swapaxes(data_qp, 0, 1)
        data_qp.shape = data_qp.shape + (1,)

        return data_qp, integral

    def get_coor(self, nods=None):
        """
        Get coordinates of the field nodes.

        Parameters
        ----------
        nods : array, optional
           The indices of the required nodes. If not given, the
           coordinates of all the nodes are returned.
        """
        if nods is None:
            return self.coors
        else:
            return self.coors[nods]

    def get_connectivity(self, region, integration, is_trace=False):
        """
        Convenience alias to `Field.get_econn()`, that is used in some terms.
        """
        return self.get_econn(integration, region, is_trace=is_trace)

    def create_mapping(self, region, integral, integration,
                       return_mapping=True):
        """
        Create a new reference mapping.

        Compute jacobians, element volumes and base function derivatives
        for Volume-type geometries (volume mappings), and jacobians,
        normals and base function derivatives for Surface-type
        geometries (surface mappings).

        Notes
        -----
        - surface mappings are defined on the surface region
        - surface mappings require field order to be > 0
        """
        domain = self.domain
        coors = domain.get_mesh_coors(actual=True)
        dconn = domain.get_conn()

        if integration == 'volume':
            qp = self.get_qp('v', integral)

            iels = region.get_cells()

            geo_ps = self.gel.poly_space
            ps = self.poly_space
            bf = self.get_base('v', 0, integral, iels=iels)

            conn = nm.take(dconn, iels.astype(nm.int32), axis=0)
            mapping = VolumeMapping(coors, conn, poly_space=geo_ps)
            vg = mapping.get_mapping(qp.vals, qp.weights, poly_space=ps,
                                     ori=self.ori,
                                     transform=self.basis_transform)

            out = vg

        elif (integration == 'surface') or (integration == 'surface_extra'):
            assert_(self.approx_order > 0)

            if self.ori is not None:
                msg = 'surface integrals do not work yet with the' \
                      ' hierarchical basis!'
                raise ValueError(msg)

            sd = domain.surface_groups[region.name]
            esd = self.surface_data[region.name]

            geo_ps = self.gel.poly_space
            ps = self.poly_space

            conn = sd.get_connectivity()
            mapping = SurfaceMapping(coors, conn, poly_space=geo_ps)

            if not self.is_surface:
                self.create_bqp(region.name, integral)
                qp = self.qp_coors[(integral.order, esd.bkey)]

                abf = ps.eval_base(qp.vals[0], transform=self.basis_transform)
                bf = abf[..., self.efaces[0]]

                indx = self.gel.get_surface_entities()[0]
                # Fix geometry element's 1st facet orientation for gradients.
                indx = nm.roll(indx, -1)[::-1]
                mapping.set_basis_indices(indx)

                sg = mapping.get_mapping(qp.vals[0], qp.weights,
                                         poly_space=Struct(n_nod=bf.shape[-1]),
                                         mode=integration)

                if integration == 'surface_extra':
                    sg.alloc_extra_data(self.econn.shape[1])

                    bf_bg = geo_ps.eval_base(qp.vals, diff=True)
                    ebf_bg = self.get_base(esd.bkey, 1, integral)

                    sg.evaluate_bfbgm(bf_bg, ebf_bg, coors, sd.fis, dconn)

            else:
                # Do not use BQP for surface fields.
                qp = self.get_qp(sd.face_type, integral)
                bf = ps.eval_base(qp.vals, transform=self.basis_transform)

                sg = mapping.get_mapping(qp.vals, qp.weights,
                                         poly_space=Struct(n_nod=bf.shape[-1]),
                                         mode=integration)

            out =  sg

        elif integration == 'point':
            out = mapping = None

        elif integration == 'custom':
            raise ValueError('cannot create custom mapping!')

        else:
            raise ValueError('unknown integration geometry type: %s'
                             % integration)

        if out is not None:
            # Store the integral used.
            out.integral = integral
            out.qp = qp
            out.ps = ps
            # Update base.
            out.bf[:] = bf

        if return_mapping:
            out = (out, mapping)

        return out

class VolumeField(FEField):
    """
    Finite element field base class over volume elements (element dimension
    equals space dimension).
    """

    def _check_region(self, region):
        """
        Check whether the `region` can be used for the
        field.

        Returns
        -------
        ok : bool
            True if the region is usable for the field.
        """
        ok = True
        domain = region.domain
        if region.kind != 'cell':
            output("bad region kind! (is: %r, should be: 'cell')"
                   % region.kind)
            ok = False

        elif (region.kind_tdim != domain.shape.tdim):
            output('cells with a bad topological dimension! (%d == %d)'
                   % (region.kind_tdim, domain.shape.tdim))
            ok = False

        return ok

    def _setup_geometry(self):
        """
        Setup the field region geometry.
        """
        cmesh = self.domain.cmesh
        for key, gel in six.iteritems(self.domain.geom_els):
            ct = cmesh.cell_types
            if (ct[self.region.cells] == cmesh.key_to_index[gel.name]).all():
                self.gel = gel
                break

        else:
            raise ValueError('region %s of field %s contains multiple'
                             ' reference geometries!'
                             % (self.region.name, self.name))

        self.is_surface = False

    def _create_interpolant(self):
        name = '%s_%s_%s_%d%s' % (self.gel.name, self.space,
                                  self.poly_space_base, self.approx_order,
                                  'B' * self.force_bubble)
        ps = PolySpace.any_from_args(name, self.gel, self.approx_order,
                                     base=self.poly_space_base,
                                     force_bubble=self.force_bubble)
        self.poly_space = ps

    def _init_econn(self):
        """
        Initialize the extended DOF connectivity.
        """
        n_ep = self.poly_space.n_nod
        n_cell = self.region.get_n_cells()
        self.econn = nm.zeros((n_cell, n_ep), nm.int32)

    def _setup_vertex_dofs(self):
        """
        Setup vertex DOF connectivity.
        """
        if self.node_desc.vertex is None:
            return 0, None

        region = self.region

        cmesh = self.domain.cmesh
        conn, offsets = cmesh.get_incident(0, region.cells, region.tdim,
                                           ret_offsets=True)

        vertices = nm.unique(conn)
        remap = prepare_remap(vertices, region.n_v_max)
        n_dof = vertices.shape[0]

        aux = nm.unique(nm.diff(offsets))
        assert_(len(aux) == 1, 'region with multiple reference geometries!')
        offset = aux[0]


        # Remap vertex node connectivity to field-local numbering.
        aux = conn.reshape((-1, offset)).astype(nm.int32)
        self.econn[:, :offset] = nm.take(remap, aux)

        return n_dof, remap

    def setup_extra_data(self, geometry, info, is_trace):
        dct = info.dc_type.type

        if geometry != None:
            geometry_flag = 'surface' in geometry
        else:
            geometry_flag = False

        if (dct == 'surface') or (geometry_flag):
            reg = info.get_region()
            self.domain.create_surface_group(reg)
            self.setup_surface_data(reg, is_trace)

        elif dct == 'edge':
            raise NotImplementedError('dof connectivity type %s' % dct)

        elif dct == 'point':
            self.setup_point_data(self, info.region)

        elif dct not in ('volume', 'scalar', 'custom'):
            raise ValueError('unknown dof connectivity type! (%s)' % dct)

    def setup_point_data(self, field, region):
        if region.name not in self.point_data:
            conn = field.get_dofs_in_region(region, merge=True)
            conn.shape += (1,)
            self.point_data[region.name] = conn

    def setup_surface_data(self, region, is_trace=False):
        """nodes[leconn] == econn"""
        """nodes are sorted by node number -> same order as region.vertices"""
        if region.name not in self.surface_data:
            sd = FESurface('surface_data_%s' % region.name, region,
                           self.efaces, self.econn, self.region)
            self.surface_data[region.name] = sd

        if region.name in self.surface_data and is_trace:
            sd = self.surface_data[region.name]
            sd.setup_mirror_connectivity(region)

        return self.surface_data[region.name]

    def get_econn(self, conn_type, region, is_trace=False, integration=None):
        """
        Get extended connectivity of the given type in the given region.
        """
        ct = conn_type.type if isinstance(conn_type, Struct) else conn_type

        if ct in ('volume', 'custom'):
            if region.name == self.region.name:
                conn = self.econn

            else:
                tco = integration in ('volume', 'custom')
                cells = region.get_cells(true_cells_only=tco)
                ii = self.region.get_cell_indices(cells, true_cells_only=tco)
                conn = nm.take(self.econn, ii, axis=0)

        elif ct == 'surface':
            sd = self.surface_data[region.name]
            conn = sd.get_connectivity(is_trace=is_trace)

        elif ct == 'edge':
            raise NotImplementedError('connectivity type %s' % ct)

        elif ct == 'point':
            conn = self.point_data[region.name]

        else:
            raise ValueError('unknown connectivity type! (%s)' % ct)

        return conn

    def average_qp_to_vertices(self, data_qp, integral):
        """
        Average data given in quadrature points in region elements into
        region vertices.

        .. math::
           u_n = \sum_e (u_{e,avg} * volume_e) / \sum_e volume_e
               = \sum_e \int_{volume_e} u / \sum volume_e
        """
        region = self.region

        n_cells = region.get_n_cells()
        if n_cells != data_qp.shape[0]:
            msg = 'incomatible shape! (%d == %d)' % (n_cells,
                                                     data_qp.shape[0])
            raise ValueError(msg)

        n_vertex = self.n_vertex_dof
        nc = data_qp.shape[2]

        nod_vol = nm.zeros((n_vertex,), dtype=nm.float64)
        data_vertex = nm.zeros((n_vertex, nc), dtype=nm.float64)

        vg = self.get_mapping(self.region, integral, 'volume')[0]

        volume = nm.squeeze(vg.volume)
        iels = self.region.get_cells()

        data_e = nm.zeros((volume.shape[0], 1, nc, 1), dtype=nm.float64)
        vg.integrate(data_e, data_qp[iels])

        ir = nm.arange(nc, dtype=nm.int32)

        conn = self.econn[:, :self.gel.n_vertex]
        for ii, cc in enumerate(conn):
            # Assumes unique nodes in cc!
            ind2, ind1 = nm.meshgrid(ir, cc)
            data_vertex[ind1,ind2] += data_e[iels[ii],0,:,0]
            nod_vol[cc] += volume[ii]

        data_vertex /= nod_vol[:,nm.newaxis]

        return data_vertex

class SurfaceField(FEField):
    """
    Finite element field base class over surface (element dimension is one
    less than space dimension).
    """

    def _check_region(self, region):
        """
        Check whether the `region` can be used for the
        field.

        Returns
        -------
        ok : bool
            True if the region is usable for the field.
        """
        ok = ((region.kind_tdim == (region.tdim - 1))
              and (region.get_n_cells(True) > 0))

        return ok

    def _setup_geometry(self):
        """
        Setup the field region geometry.
        """
        for key, vgel in six.iteritems(self.domain.geom_els):
            self.gel = vgel.surface_facet
            break

        if self.gel is None:
            raise ValueError('cells with no surface!')

        self.is_surface = True

    def _create_interpolant(self):
        name = '%s_%s_%s_%d%s' % (self.gel.name, self.space,
                                  self.poly_space_base, self.approx_order,
                                  'B' * self.force_bubble)
        ps = PolySpace.any_from_args(name, self.gel, self.approx_order,
                                     base=self.poly_space_base,
                                     force_bubble=self.force_bubble)
        self.poly_space = ps

    def setup_extra_data(self, geometry, info, is_trace):
        dct = info.dc_type.type

        if dct != 'surface':
            msg = "dof connectivity type must be 'surface'! (%s)" % dct
            raise ValueError(msg)

        reg = info.get_region()

        if reg.name not in self.surface_data:
            # Defined in setup_vertex_dofs()
            msg = 'no surface data of surface field! (%s)' % reg.name
            raise ValueError(msg)

        if reg.name in self.surface_data and is_trace:
            sd = self.surface_data[reg.name]
            sd.setup_mirror_connectivity(reg)

    def _init_econn(self):
        """
        Initialize the extended DOF connectivity.
        """
        n_ep = self.poly_space.n_nod
        n_cell = self.region.get_n_cells(is_surface=self.is_surface)
        self.econn = nm.zeros((n_cell, n_ep), nm.int32)

    def _setup_vertex_dofs(self):
        """
        Setup vertex DOF connectivity.
        """
        if self.node_desc.vertex is None:
            return 0, None

        region = self.region

        remap = prepare_remap(region.vertices, region.n_v_max)
        n_dof = region.vertices.shape[0]

        # Remap vertex node connectivity to field-local numbering.
        conn, gel = self.domain.get_conn(ret_gel=True)
        faces = gel.get_surface_entities()
        aux = FESurface('aux', region, faces, conn)
        self.econn[:, :aux.n_fp] = aux.leconn
        self.surface_data[region.name] = aux

        return n_dof, remap

    def _setup_bubble_dofs(self):
        """
        Setup bubble DOF connectivity.
        """
        return 0, None, None

    def get_econn(self, conn_type, region, is_trace=False,
                  integration=None):
        """
        Get extended connectivity of the given type in the given region.
        """
        ct = conn_type.type if isinstance(conn_type, Struct) else conn_type

        if ct != 'surface':
            msg = 'connectivity type must be "surface"! (%s)' % ct
            raise ValueError(msg)

        sd = self.surface_data[region.name]
        conn = sd.get_connectivity(local=True, is_trace=is_trace)

        return conn

    def average_qp_to_vertices(self, data_qp, integral):
        """
        Average data given in quadrature points in region elements into
        region vertices.

        .. math::
           u_n = \sum_e (u_{e,avg} * area_e) / \sum_e area_e
               = \sum_e \int_{area_e} u / \sum area_e
        """
        region = self.region

        n_cells = region.get_n_cells(True)
        if n_cells != data_qp.shape[0]:
            msg = 'incomatible shape! (%d == %d)' % (n_cells,
                                                     data_qp.shape[0])
            raise ValueError(msg)

        n_vertex = len(region.vertices)
        nc = data_qp.shape[2]

        nod_vol = nm.zeros((n_vertex,), dtype=nm.float64)
        data_vertex = nm.zeros((n_vertex, nc), dtype=nm.float64)

        sg = self.get_mapping(self.region, integral, 'surface')[0]

        area = nm.squeeze(sg.volume)
        n_cells = region.get_n_cells(True)
        iels = nm.arange(n_cells, dtype=nm.int32)

        data_e = nm.zeros((area.shape[0], 1, nc, 1), dtype=nm.float64)
        sg.integrate(data_e, data_qp[iels])

        ir = nm.arange(nc, dtype=nm.int32)

        sd = self.domain.surface_groups[region.name]
        # Should be vertex connectivity!
        conn = sd.get_connectivity(local=True)
        for ii, cc in enumerate(conn):
            # Assumes unique nodes in cc!
            ind2, ind1 = nm.meshgrid(ir, cc)
            data_vertex[ind1,ind2] += data_e[iels[ii],0,:,0]
            nod_vol[cc] += area[ii]

        data_vertex /= nod_vol[:,nm.newaxis]

        return data_vertex

class H1Mixin(Struct):
    """
    Methods of fields specific to H1 space.
    """

    def _setup_shape(self):
        """
        Setup the field's shape-related attributes, see :class:`Field`.
        """
        self.n_components = nm.prod(self.shape)
        self.val_shape = self.shape<|MERGE_RESOLUTION|>--- conflicted
+++ resolved
@@ -353,9 +353,6 @@
                 efs = efs[:,nm.newaxis]
             self.efaces = nm.hstack((self.efaces, efs))
 
-<<<<<<< HEAD
-    def set_coors(self, coors, extra_dofs=False):
-=======
         if gel.dim == 3:
             self.eedges = gel.edges.copy()
             efs = node_desc.edge
@@ -366,8 +363,7 @@
                     efs = efs[:,nm.newaxis]
                 self.eedges = nm.hstack((self.eedges, efs))
 
-    def setup_coors(self, coors=None):
->>>>>>> 6ebfedf2
+    def set_coors(self, coors, extra_dofs=False):
         """
         Set coordinates of field nodes.
         """
