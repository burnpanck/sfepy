--- conflicted
+++ resolved
@@ -228,14 +228,8 @@
 ##     mtx_a.save( 'a.txt', format='%d %d %.12f\n' )
 ##     mtx_b.save( 'b.txt', format='%d %d %.12f\n' )
     print 'computing resonance frequencies...'
-<<<<<<< HEAD
-    eig = Solver.anyFromConf( pb.getSolverConf( conf.options.eigenSolver ) )
-    eigs, mtxSPhi = eig( mtxA, mtxB, conf.options.nEigs )
-=======
     eig = Solver.any_from_conf( pb.get_solver_conf( conf.options.eigen_solver ) )
     eigs, mtx_s_phi = eig( mtx_a, mtx_b, conf.options.n_eigs )
-    print eigs
->>>>>>> fcd5dc62
     from sfepy.fem.mesh import Mesh
     bounding_box = Mesh.from_file("tmp/mesh.vtk").get_bounding_box()
     # this assumes a box (3D), or a square (2D):
@@ -250,12 +244,7 @@
             E_exact = [-float(Z)**2/2/(n-0.5)**2/4 for n in [1]+[2]*3+[3]*5 +\
                     [4]*8 + [5]*15]
         elif options.dim == 3:
-<<<<<<< HEAD
             E_exact = [-float(Z)**2/2/n**2 for n in [1]+[2]*2**2+[3]*3**2 ]
-=======
-            Z = 1
-            E_exact = [-float(z)**2/2/n**2 for n in [1]+[2]*2**2+[3]*3**2 ]
->>>>>>> fcd5dc62
     if options.well:
         if options.dim == 2:
             E_exact = [pi**2/(2*a**2)*x for x in [2, 5, 5, 8, 10, 10, 13, 13,
@@ -269,7 +258,6 @@
         elif options.dim == 3:
             E_exact = [float(1)/2+x for x in [1]+[2]*3+[3]*6+[4]*10 ]
     if E_exact is not None:
-<<<<<<< HEAD
         print "a=%f" % a
         print "Energies:"
         print     "n      exact         FEM      error"
@@ -285,10 +273,6 @@
             print "%d:  %.8f   %.8f  %5.2f%%" % (i, exact, e, err)
     else:
         print eigs
-=======
-        print "analytic solution (a=%f):" % a
-        print ("%.3f " * len(e_exact)) % tuple(e_exact)
->>>>>>> fcd5dc62
 ##     import sfepy.base.plotutils as plu
 ##     plu.spy( mtx_b, eps = 1e-12 )
 ##     plu.pylab.show()
@@ -389,31 +373,23 @@
         file_name_in = args[0];
     elif len( args ) == 0:
         if options.oscillator:
-<<<<<<< HEAD
-            dim = MeshIO.anyFromFileName("tmp/mesh.vtk").read_dimension()
+            dim = MeshIO.any_from_file_name("tmp/mesh.vtk").read_dimension()
             if dim == 2:
-                fileNameIn = "input/quantum/oscillator2d.py"
+                file_name_in = "input/quantum/oscillator2d.py"
             else:
                 assert dim == 3
-                fileNameIn = "input/quantum/oscillator3d.py"
+                file_name_in = "input/quantum/oscillator3d.py"
             options.dim = dim
             print "Dimension:", dim
         elif options.well:
-            dim = MeshIO.anyFromFileName("tmp/mesh.vtk").read_dimension()
+            dim = MeshIO.any_from_file_name("tmp/mesh.vtk").read_dimension()
             if dim == 2:
-                fileNameIn = "input/quantum/well2d.py"
+                file_name_in = "input/quantum/well2d.py"
             else:
                 assert dim == 3
-                fileNameIn = "input/quantum/well3d.py"
+                file_name_in = "input/quantum/well3d.py"
             options.dim = dim
             print "Dimension:", dim
-=======
-            file_name_in = "input/quantum/oscillator.py"
-            options.dim = 3
-        elif options.well:
-            file_name_in = "input/quantum/well.py"
-            options.dim = 3
->>>>>>> fcd5dc62
         elif options.hydrogen:
             dim = MeshIO.any_from_file_name("tmp/mesh.vtk").read_dimension()
             if dim == 2:
@@ -424,12 +400,12 @@
             options.dim = dim
             print "Dimension:", dim
         elif options.boron:
-            dim = MeshIO.anyFromFileName("tmp/mesh.vtk").read_dimension()
+            dim = MeshIO.any_from_file_name("tmp/mesh.vtk").read_dimension()
             if dim == 2:
-                fileNameIn = "input/quantum/boron2d.py"
+                file_name_in = "input/quantum/boron2d.py"
             else:
                 assert dim == 3
-                fileNameIn = "input/quantum/boron3d.py"
+                file_name_in = "input/quantum/boron3d.py"
             options.dim = dim
             print "Dimension:", dim
         elif options.mesh:
